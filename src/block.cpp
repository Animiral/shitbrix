--- conflicted
+++ resolved
@@ -205,11 +205,7 @@
  */
 void Garbage::draw(IContext& context, float dt)
 {
-<<<<<<< HEAD
-	Point draw_loc = m_view->transform(m_loc, dt);
-=======
 	Point draw_loc = m_view.transform(m_loc, dt);
->>>>>>> 2b8661c3
 
 	for(int y = 0; y < m_rows*2; y++)
 	for(int x = 0; x < m_columns*2; x++) {
@@ -228,13 +224,8 @@
 		else if(low && right) frame = GarbageFrame::LOW_RIGHT;
 		else if(low)          frame = GarbageFrame::LOW;
 		else if(left)         frame = GarbageFrame::MID_LEFT;
-<<<<<<< HEAD
-		else if(right)        frame = GarbageFrame::LOW_RIGHT;
-		else                  frame = GarbageFrame::LOW;
-=======
 		else if(right)        frame = GarbageFrame::MID_RIGHT;
 		else                  frame = GarbageFrame::MID;
->>>>>>> 2b8661c3
 
 		context.drawGfx(piece_loc, Gfx::GARBAGE, static_cast<size_t>(frame));
 	}
@@ -271,13 +262,8 @@
  */
 void Garbage::set_rc(RowCol rc)
 {
-<<<<<<< HEAD
-	offset.x -= (rc.c - m_rc.c) * BLOCK_W;
-	offset.y -= (rc.r - m_rc.r) * BLOCK_H;
-=======
 	offset.x -= (rc.c - m_rc.c) * COL_W;
 	offset.y -= (rc.r - m_rc.r) * ROW_H;
->>>>>>> 2b8661c3
 	m_rc = rc;
 }
 
@@ -331,8 +317,6 @@
 
 
 /**
-<<<<<<< HEAD
-=======
  * Constructs a Pit at the specified draw location.
  */
 PitImpl::PitImpl(Point loc)
@@ -342,7 +326,6 @@
 }
 
 /**
->>>>>>> 2b8661c3
  * Returns the number of the top accessible row in the pit
  */
 int PitImpl::top() const
